package config

import (
	"github.com/elastic/libbeat/cfgfile"
	"github.com/stretchr/testify/assert"
	"path/filepath"
	"testing"
)

func TestReadConfig(t *testing.T) {
	absPath, err := filepath.Abs("../tests/files/")

	assert.NotNil(t, absPath)
	assert.Nil(t, err)

	config := &Config{}

	err = cfgfile.Read(config, absPath+"/config.yml")

	assert.Nil(t, err)

<<<<<<< HEAD
	files := config.Filebeat.Prospectors
=======
	assert.Equal(t, uint64(1024), config.Filebeat.SpoolSize)

	files := config.Filebeat.Files
>>>>>>> cb43e6f3

	// Check if multiple paths were read in
	assert.Equal(t, 3, len(files))

	// Check if full array can be read. Assumed that are ordered same as in config file
	assert.Equal(t, 2, len(files[0].Paths))
	assert.Equal(t, "/var/log/s*.log", files[0].Paths[1])
	assert.Equal(t, "log", files[0].Input)
	assert.Equal(t, 3, len(files[0].Fields))
	assert.Equal(t, 1, len(files[0].Fields["review"]))
	assert.Equal(t, "24h", files[0].IgnoreOlder)
	assert.Equal(t, "10s", files[0].ScanFrequency)

	assert.Equal(t, "stdin", files[2].Input)
	assert.Equal(t, 0, len(files[2].Paths))
	assert.Equal(t, "", files[1].ScanFrequency)
}

func TestReadConfig2(t *testing.T) {
	// Tests with different params from config file
	absPath, err := filepath.Abs("../tests/files/")

	assert.NotNil(t, absPath)
	assert.Nil(t, err)

	config := &Config{}

	// Reads second config file
	err = cfgfile.Read(config, absPath+"/config2.yml")
	assert.Nil(t, err)

	assert.Equal(t, uint64(0), config.Filebeat.SpoolSize)
}

func TestGetConfigFiles_File(t *testing.T) {
	absPath, err := filepath.Abs("../tests/files/")

	assert.NotNil(t, absPath)
	assert.Nil(t, err)

	files, err := getConfigFiles(absPath + "/config.yml")

	assert.Nil(t, err)
	assert.Equal(t, 1, len(files))

	assert.Equal(t, absPath+"/config.yml", files[0])
}

func TestGetConfigFiles_Dir(t *testing.T) {
	absPath, err := filepath.Abs("../tests/files/")

	assert.NotNil(t, absPath)
	assert.Nil(t, err)

	files, err := getConfigFiles(absPath)

	assert.Nil(t, err)
	assert.Equal(t, 2, len(files))

	assert.Equal(t, absPath+"/config.yml", files[0])
	assert.Equal(t, absPath+"/config2.yml", files[1])
}

func TestGetConfigFiles_EmptyDir(t *testing.T) {
	absPath, err := filepath.Abs("../tests/files/")

	assert.NotNil(t, absPath)
	assert.Nil(t, err)

	files, err := getConfigFiles(absPath + "/logs")

	assert.Nil(t, err)
	assert.Equal(t, 0, len(files))
}

func TestGetConfigFiles_Invalid(t *testing.T) {
	absPath, err := filepath.Abs("../tests/files/")

	assert.NotNil(t, absPath)
	assert.Nil(t, err)

	// Invalid directory
	files, err := getConfigFiles(absPath + "/qwerwer")

	assert.NotNil(t, err)
	assert.Nil(t, files)
}

func TestMergeConfigFiles(t *testing.T) {
	absPath, err := filepath.Abs("../tests/files/")

	assert.NotNil(t, absPath)
	assert.Nil(t, err)

	files, err := getConfigFiles(absPath)

	assert.Nil(t, err)
	assert.Equal(t, 2, len(files))

	config := &Config{}
	mergeConfigFiles(files, config)

	assert.Equal(t, 4, len(config.Filebeat.Prospectors))
}<|MERGE_RESOLUTION|>--- conflicted
+++ resolved
@@ -19,29 +19,25 @@
 
 	assert.Nil(t, err)
 
-<<<<<<< HEAD
-	files := config.Filebeat.Prospectors
-=======
 	assert.Equal(t, uint64(1024), config.Filebeat.SpoolSize)
 
-	files := config.Filebeat.Files
->>>>>>> cb43e6f3
+	prospectors := config.Filebeat.Prospectors
 
 	// Check if multiple paths were read in
-	assert.Equal(t, 3, len(files))
+	assert.Equal(t, 3, len(prospectors))
 
 	// Check if full array can be read. Assumed that are ordered same as in config file
-	assert.Equal(t, 2, len(files[0].Paths))
-	assert.Equal(t, "/var/log/s*.log", files[0].Paths[1])
-	assert.Equal(t, "log", files[0].Input)
-	assert.Equal(t, 3, len(files[0].Fields))
-	assert.Equal(t, 1, len(files[0].Fields["review"]))
-	assert.Equal(t, "24h", files[0].IgnoreOlder)
-	assert.Equal(t, "10s", files[0].ScanFrequency)
+	assert.Equal(t, 2, len(prospectors[0].Paths))
+	assert.Equal(t, "/var/log/s*.log", prospectors[0].Paths[1])
+	assert.Equal(t, "log", prospectors[0].Input)
+	assert.Equal(t, 3, len(prospectors[0].Fields))
+	assert.Equal(t, 1, len(prospectors[0].Fields["review"]))
+	assert.Equal(t, "24h", prospectors[0].IgnoreOlder)
+	assert.Equal(t, "10s", prospectors[0].ScanFrequency)
 
-	assert.Equal(t, "stdin", files[2].Input)
-	assert.Equal(t, 0, len(files[2].Paths))
-	assert.Equal(t, "", files[1].ScanFrequency)
+	assert.Equal(t, "stdin", prospectors[2].Input)
+	assert.Equal(t, 0, len(prospectors[2].Paths))
+	assert.Equal(t, "", prospectors[1].ScanFrequency)
 }
 
 func TestReadConfig2(t *testing.T) {
